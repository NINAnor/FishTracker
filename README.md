# Fish Tracker

<<<<<<< HEAD
Fish Tracker is an application for semi-automatic tracking and counting of fish in a sonar video. THIS IS A TEST VERSION FOR OTHER FILE TYPES
=======
Fish Tracker is an application for semi-automatic tracking and counting of fish in a sonar video. This is a functioning program but also under development.

>>>>>>> d17aa6c6

![Fish Tracker main view](main_view.png)

## Run with Python
The easiest way to run the source code is by using Anaconda and a provided yml file to create an environment. At the project root, run:
```
conda env create --file environment.yml --name fish_tracking
```
Activate environment:
```
conda activate fish_tracking
```
And run the program:
```
python main.py
```

## Quickstart guide
1. Open &ast;.aris file by choosing "File"&#8594;"Open...". Previously saved results (&ast;.fish files) can be opened by choosing "File"&#8594;"Load..."
2. The application computes a background model for background subtraction and an echogram. The progress of the application is printed on the "Log" tab.
3. A vertical line seen in the echogram indicates the currently selected frame, which can be freely selected. The view can be zoomed with the scroll wheel and panned with the right mouse button.
4. The quality of the background subtraction can be inspected by choosing the "Background subtraction" icon (topmost icon on the left-hand side of the sonar view).
5. If fish seem to disappear from the view, it is recommended to lower the value of the "MOG var threshold" parameter. To confirm the changes, press "Apply Values".
6. ”Calculate all” computes all detections for the entire data. "Log" tab can be used to follow the progress.
7. "Detections" tab lists all detections in the currently selected frame.
8. Detections are combined into counted fish at the "Tracker" tab by choosing "Primary Track". "Log" tab can be used to follow the progress.
9. "Tracks" tab lists all the tracked fish from the entire file. The fish list can be edited if needed (change lengths, remove fish, combine paths, etc.)
10. Final results can be saved to a file by choosing "File"&#8594;"Save as...".
11. Detections and tracks can be exported to separate &ast;.csv files by choosing "File"&#8594;"Export detections..." and "File"&#8594;"Export tracks...".

## Bundle and create installer (Windows)
PyInstaller can be used to bundle the source code into a single package with all the required dependecies. The following command does this based on the configuration file "fish_tracker.spec". At the project root, run:
```
pyinstaller fish_tracker.spec
```
or
```
pyinstaller fish_tracker.spec --noconfirm
```
so the removal of the previous bundle does not have to be confirmed.

The resulting bundle can be found in the "dist" folder. It includes an executable, "fish_tracker.exe", which can be used to run the program.
For easier distribution, an installer can be created using a program called NSIS or similar.

## Copyright
Copyright 2021, VTT Technical research centre of Finland Ltd.  
Developed by: Mikael Uimonen and Otto Korkalo  
This program is licensed under GNU General Public License version 3.

The above copyright notice and this license notice shall be included in all copies or substantial portions of the Software.

THE SOFTWARE IS PROVIDED "AS IS", WITHOUT WARRANTY OF ANY KIND, EXPRESS OR
IMPLIED, INCLUDING BUT NOT LIMITED TO THE WARRANTIES OF MERCHANTABILITY,
FITNESS FOR A PARTICULAR PURPOSE AND NONINFRINGEMENT. IN NO EVENT SHALL
THE AUTHORS OR COPYRIGHT HOLDERS BE LIABLE FOR ANY CLAIM, DAMAGES OR OTHER
LIABILITY, WHETHER IN AN ACTION OF CONTRACT, TORT OR OTHERWISE, ARISING FROM,
OUT OF OR IN CONNECTION WITH THE SOFTWARE OR THE USE OR OTHER DEALINGS IN
THE SOFTWARE.

The following pieces of software have additional or alternate copyrights,
licenses, and/or restrictions:

| Program      | Files |
| ----------- | ----------- |
| [Fish Tracking](https://github.com/minamaged113/fish-tracking)   | [/ file_handlers / *](file_handlers/)<br/> [/ UI / icons / *](UI/icons)<br/> [/ file_handler.py](file_handler.py) <br/> [/ iconsLauncher.py](iconsLauncher.py) <br/> [/ sonar_widget.py](sonar_widget.py) |
| [Sort](https://github.com/abewley/sort)      | [/ sort.py](sort.py)       |<|MERGE_RESOLUTION|>--- conflicted
+++ resolved
@@ -1,11 +1,6 @@
 # Fish Tracker
 
-<<<<<<< HEAD
-Fish Tracker is an application for semi-automatic tracking and counting of fish in a sonar video. THIS IS A TEST VERSION FOR OTHER FILE TYPES
-=======
 Fish Tracker is an application for semi-automatic tracking and counting of fish in a sonar video. This is a functioning program but also under development.
-
->>>>>>> d17aa6c6
 
 ![Fish Tracker main view](main_view.png)
 
